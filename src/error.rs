--- conflicted
+++ resolved
@@ -4,9 +4,6 @@
 
 pub type Error = failure::Error;
 pub type Result<T> = result::Result<T, Error>;
-
-
-
 
 #[derive(Fail, Debug)]
 pub enum NetworkError {
@@ -21,7 +18,6 @@
     TcpClientConnectionsHashPoisoned,
     #[fail(display = "The lock for a specific TCP client was poisoned")]
     TcpClientLockFailed,
-<<<<<<< HEAD
     #[fail(display = "The fragment of an packet is invalid")]
     InvalidFragmentHeader,
     #[fail(display = "The parsing of the header went wrong")]
@@ -38,10 +34,8 @@
     InvalidPacketHeader,
     #[fail(display = "Error type for wrapping an io error")]
     IoError { kind: ErrorKind, msg: String }
-=======
     #[fail(display = "Unable to create UDP SocketState structure")]
     UDPSocketStateCreationFailed,
     #[fail(display = "Unable to set nonblocking option")]
     UnableToSetNonblocking
->>>>>>> 22451237
 }